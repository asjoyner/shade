package config

import (
	"encoding/json"
	"fmt"
	"io/ioutil"

	"github.com/asjoyner/shade/drive"
)

// Read finds, reads, parses, and returns the config.
func Read(filename string) ([]drive.Config, error) {
	contents, err := ioutil.ReadFile(filename)
	if err != nil {
		return nil, fmt.Errorf("ReadFile(%q): %s", filename, err)
	}

	configs, err := parseConfig(contents)
	if err != nil {
		return nil, fmt.Errorf("parsing %q: %s", filename, err)
	}

	return configs, nil
}

// parseConfig is broken out primarily to test unmarshaling of various example
// configuration objects.
func parseConfig(contents []byte) ([]drive.Config, error) {
	var configs []drive.Config
	if err := json.Unmarshal(contents, &configs); err != nil {
		return nil, fmt.Errorf("json unmarshal error: %s", err)
	}
	if len(configs) == 0 {
		return nil, fmt.Errorf("no provider in config file")
	}
	for _, config := range configs {
		if !drive.ValidProvider(config.Provider) {
			return nil, fmt.Errorf("unsupported provider in config: %q", config.Provider)
		}
	}
	return configs, nil
}

<<<<<<< HEAD
// configPath returns the path of the JSON config file.
func configPath() string {
	return path.Join(shade.ConfigDir(), "config.json")
}

// Clients initializes and returns the set of drive clients.
func Clients() ([]drive.Client, error) {
	configs, err := Read()
=======
func Clients(configFile string) ([]drive.Client, error) {
	configs, err := Read(configFile)
>>>>>>> 4dfc8b2b
	if err != nil {
		return nil, fmt.Errorf("could not parse config: %s", err)
	}

	// initialize the drive client(s)
	var clients []drive.Client
	for _, conf := range configs {
		c, err := drive.NewClient(conf)
		if err != nil {
			return nil, fmt.Errorf("%s: %s", conf.Provider, err)
		}
		clients = append(clients, c)
	}
	return clients, nil
}<|MERGE_RESOLUTION|>--- conflicted
+++ resolved
@@ -41,19 +41,8 @@
 	return configs, nil
 }
 
-<<<<<<< HEAD
-// configPath returns the path of the JSON config file.
-func configPath() string {
-	return path.Join(shade.ConfigDir(), "config.json")
-}
-
-// Clients initializes and returns the set of drive clients.
-func Clients() ([]drive.Client, error) {
-	configs, err := Read()
-=======
 func Clients(configFile string) ([]drive.Client, error) {
 	configs, err := Read(configFile)
->>>>>>> 4dfc8b2b
 	if err != nil {
 		return nil, fmt.Errorf("could not parse config: %s", err)
 	}
